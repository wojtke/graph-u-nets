--- conflicted
+++ resolved
@@ -47,9 +47,8 @@
             channels = self.g_unet.out_channels
         self.out = MLP(
             in_channels=channels,
-            hidden_channels=int(hyperparams.hidden_channels/2),
+            hidden_channels=int(hyperparams.hidden_channels / 2),
             out_channels=out_channels,
-            dropout=hyperparams.dropout,
             num_layers=2,
             act=hyperparams.act,
         )
@@ -75,23 +74,13 @@
     """Multi-layer perceptron."""
 
     def __init__(
-<<<<<<< HEAD
-        self,
-        in_channels: int,
-        out_channels: int,
-        hidden_channels: int,
-        num_layers: int,
-        dropout: float = 0.0,
-        act: Callable = torch.nn.ReLU,
-=======
             self,
             in_channels: int,
             out_channels: int,
             hidden_channels: int,
             num_layers: int,
-            dropout: int = 0.0,
+            dropout: float = 0.0,
             act: Callable = torch.nn.ReLU,
->>>>>>> 237740fe
     ):
         """Initializes the MLP.
 
@@ -100,7 +89,7 @@
             out_channels: Number of output features.
             hidden_channels: Number of hidden features.
             num_layers: Number of layers.
-            dropout: Dropout probability.
+            dropout: Dropout probability after each activation.
             act: Activation function.
         """
         super().__init__()
