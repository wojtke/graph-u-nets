--- conflicted
+++ resolved
@@ -24,14 +24,9 @@
     lr: float
     weight_decay: float
 
-<<<<<<< HEAD
-    min_epochs: int = 100
-    patience: int = 50
-=======
     min_epochs: int = 50
     patience: int = 25
->>>>>>> 237740fe
-    max_epochs: int = 1000
+    max_epochs: int = 1
 
     def save(self, path):
         """Saves to a yaml file."""
@@ -63,7 +58,7 @@
             self.act = get_activation(self.act)
 
     def __repr__(self):
-        return "\n".join([f"{k:>15} : {v}" for k, v in self.__dict__.items()])
+        return "\n".join([f"{k:>20} : {v}" for k, v in self.__dict__.items()])
 
 
 @dataclass
@@ -85,8 +80,6 @@
         Uses optuna's suggest_<type> methods to pick the hyperparameter.
         """
         param = self.__getattribute__(param_name)
-        if isinstance(param, list):
-            return trial.suggest_categorical(param_name, param)
         if isinstance(param, dict):
             suggest_func = getattr(trial, f"suggest_{param['type']}")
             return suggest_func(param_name, **{k: v for k, v in param.items() if k != "type"})
@@ -98,4 +91,4 @@
             return param
 
     def __repr__(self):
-        return "\n".join([f"{k:>15} : {v}" for k, v in self.__dict__.items()])+        return "\n".join([f"{k:>20} : {v}" for k, v in self.__dict__.items()])